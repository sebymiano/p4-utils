--- conflicted
+++ resolved
@@ -236,7 +236,6 @@
                     compiler.compile()
                     self.compilers.append(compiler)
                 else:
-<<<<<<< HEAD
                     compiler = get_by_attr('p4_src', os.path.realpath(p4_src), self.compilers)
                 if not self.isTofino(p4switch):
                     # Retrieve json_path
@@ -246,19 +245,6 @@
                         self.updateNode(p4switch, p4rt_path=compiler.get_p4rt_out())
                     except P4InfoDisabled:
                         pass
-=======
-                    compiler = get_by_attr(
-                        'p4_src', os.path.realpath(p4_src),
-                        self.compilers)
-                # Retrieve json_path
-                self.updateNode(p4switch, json_path=compiler.get_json_out())
-                # Try to retrieve p4 runtime info file path
-                try:
-                    self.updateNode(
-                        p4switch, p4rt_path=compiler.get_p4rt_out())
-                except P4InfoDisabled:
-                    pass
->>>>>>> 504772f8
 
     def program_switches(self):
         """If any command files were provided for the switches, this method will start up the
